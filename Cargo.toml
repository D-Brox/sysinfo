[package]
name = "sysinfo"
version = "0.11.5"
authors = ["Guillaume Gomez <guillaume1.gomez@gmail.com>"]

description = "Library to get system information such as processes, processors, disks, components and networks"
repository = "https://github.com/GuillaumeGomez/sysinfo"
license = "MIT"
readme = "README.md"

categories = ["filesystem", "os", "api-bindings"]

build = "build.rs"

[dependencies]
cfg-if = "0.1"
rayon = "^1.0"
doc-comment = "0.3"
once_cell = "1.0"

[target.'cfg(windows)'.dependencies]
<<<<<<< HEAD
winapi = { version = "0.3", features = ["fileapi", "handleapi", "ifdef", "ioapiset", "minwindef", "pdh", "psapi", "synchapi", "sysinfoapi", "winbase", "winerror", "winioctl", "winnt", "oleauto", "wbemcli", "rpcdce", "combaseapi", "objidl", "objbase", "powerbase", "netioapi", "memoryapi", "shellapi"] }
=======
winapi = { version = "0.3", features = ["fileapi", "handleapi", "ifdef", "ioapiset", "minwindef", "pdh", "psapi", "synchapi", "sysinfoapi", "winbase", "winerror", "winioctl", "winnt", "oleauto", "wbemcli", "rpcdce", "combaseapi", "objidl", "powerbase", "netioapi", "lmcons", "lmaccess", "lmapibuf"] }
>>>>>>> ff025797
ntapi = "0.3"

[target.'cfg(not(any(target_os = "unknown", target_arch = "wasm32")))'.dependencies]
libc = "0.2"

[lib]
name = "sysinfo"
crate_type = ["rlib", "cdylib"]
path = "src/sysinfo.rs"

[features]
c-interface = []
debug = ["libc/extra_traits"]

[badges]
travis-ci = { repository = "GuillaumeGomez/sysinfo" }
appveyor = { repository = "GuillaumeGomez/sysinfo", service = "github" }<|MERGE_RESOLUTION|>--- conflicted
+++ resolved
@@ -19,11 +19,7 @@
 once_cell = "1.0"
 
 [target.'cfg(windows)'.dependencies]
-<<<<<<< HEAD
-winapi = { version = "0.3", features = ["fileapi", "handleapi", "ifdef", "ioapiset", "minwindef", "pdh", "psapi", "synchapi", "sysinfoapi", "winbase", "winerror", "winioctl", "winnt", "oleauto", "wbemcli", "rpcdce", "combaseapi", "objidl", "objbase", "powerbase", "netioapi", "memoryapi", "shellapi"] }
-=======
-winapi = { version = "0.3", features = ["fileapi", "handleapi", "ifdef", "ioapiset", "minwindef", "pdh", "psapi", "synchapi", "sysinfoapi", "winbase", "winerror", "winioctl", "winnt", "oleauto", "wbemcli", "rpcdce", "combaseapi", "objidl", "powerbase", "netioapi", "lmcons", "lmaccess", "lmapibuf"] }
->>>>>>> ff025797
+winapi = { version = "0.3", features = ["fileapi", "handleapi", "ifdef", "ioapiset", "minwindef", "pdh", "psapi", "synchapi", "sysinfoapi", "winbase", "winerror", "winioctl", "winnt", "oleauto", "wbemcli", "rpcdce", "combaseapi", "objidl", "powerbase", "netioapi", "lmcons", "lmaccess", "lmapibuf", "memoryapi", "shellapi"] }
 ntapi = "0.3"
 
 [target.'cfg(not(any(target_os = "unknown", target_arch = "wasm32")))'.dependencies]
